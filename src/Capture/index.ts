--- conflicted
+++ resolved
@@ -3,13 +3,10 @@
 import Utils from "../utils";
 
 export default class Capture {
-<<<<<<< HEAD
   /**
    * Uses Capacitor to capture a picture with the device's camera or select a photo from the gallery.
    * @returns {Photo} with the image saved as base64-encoded string representing the photo.
    */
-=======
->>>>>>> ebbb087d
   async scan(): Promise<Photo> {
     const permissions = await Camera.checkPermissions();
 
@@ -24,40 +21,6 @@
       source: CameraSource.Camera,
     });
   }
-<<<<<<< HEAD
-  /**
-   * Publish the Photo to Tiki
-   * @param {Photo[]} images an array of photos to be published
-   */
-  async publish(images: Photo[]) {
-    const formData = new FormData();
-    images.forEach((image, index) => {
-      const file = Utils.base64StringToFile(
-        image.base64String!,
-        `image_${index}`
-      );
-      formData.append(`image_${index}`, file);
-    });
-
-    try {
-      const headers = new Headers();
-      headers.append("Content-Type", "multipart/form-data");
-      const response = await fetch("https://postman-echo.com/post", {
-        method: "POST",
-        body: formData,
-        headers: headers,
-      });
-
-      if (response.ok) {
-        const responseData = await response.json();
-        console.log("Upload successful. Response:", responseData);
-      } else {
-        throw new Error(`Error uploading files. Status:, ${response.status}`);
-      }
-    } catch (error) {
-      throw new Error(`Error uploading files: ${error}`);
-    }
-=======
 
   async publish(image: Photo) {
     const body = Utils.base64toBlob(image.base64String!, "image/jpeg");
@@ -76,6 +39,5 @@
       throw new Error(`Error uploading files. Status:, ${response.status}`);
 
     return response
->>>>>>> ebbb087d
   }
 }