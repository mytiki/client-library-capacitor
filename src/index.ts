--- conflicted
+++ resolved
@@ -2,12 +2,7 @@
 import _TikiClient from "./TikiClient";
 
 export default {
-<<<<<<< HEAD
-  install: function(event: any, options: Config) {
-    console.log( "running install", options, event)
-=======
   install: function(_vue: any, options: Config) {
->>>>>>> 3ebaed63
     _TikiClient.configuration(options)
   }
 }
